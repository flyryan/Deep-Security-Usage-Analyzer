"""
Trend Micro Deep Security Usage Analyzer (DSUA)

This script analyzes Trend Micro Deep Security module usage across different environments
and generates comprehensive reports, including metrics, visualizations, and an HTML report.
"""

from datetime import datetime
from pathlib import Path
import sys
from modules.logger_setup import setup_logging
from modules.data_loader import DataLoader
from modules.metrics_calculator import MetricsCalculator
from modules.visualization import Visualizer
from modules.report_generator import ReportGenerator

def main():
    """
    Main function to run the Trend Micro Deep Security Usage Analyzer.
    """
<<<<<<< HEAD
    
    def __init__(self):
        """
        Initialize the Trend Micro Deep Security Usage Analyzer.

        Sets up directories for input and output, and prepares data structures for analysis.
        """
        # Use current directory as default
        self.directory = Path.cwd()
        self.output_dir = self.directory / 'output'
        
        # Create output directory if it doesn't exist
        self.output_dir.mkdir(parents=True, exist_ok=True)
        
        # Initialize data and metrics attributes
        self.data = None
        self.metrics = None
        
        # Check for input files
        input_files = [f for f in self.directory.glob('*') if f.suffix in self.VALID_EXTENSIONS]
        if not input_files:
            raise ValueError(f"No valid input files found in {self.directory}")
        
        logger.info(f"Initialized Trend Micro Deep Security Usage Analyzer with input directory: {self.directory}")
        logger.info(f"Output will be saved to: {self.output_dir}")

    def classify_environment(self, hostname: str) -> str:
        """
        Classify the environment of a given hostname based on predefined patterns.

        Parameters:
            hostname (str): The hostname to classify.

        Returns:
            str: The classified environment name.
        """
        if pd.isna(hostname):
            return 'Unknown'
            
        hostname = str(hostname).lower()
        
        # Suppress the specific warning about regex pattern groups
        with warnings.catch_warnings():
            warnings.filterwarnings('ignore', category=UserWarning, 
                                  message='This pattern is interpreted as a regular expression, and has match groups.*')
            
            # Check specific environment patterns
            for env, patterns in self.ENVIRONMENT_PATTERNS.items():
                if any(pattern in hostname or pd.Series(hostname).str.contains(pattern, regex=True).iloc[0] 
                       for pattern in patterns):
                    return env
            
            # Check domain patterns
            for domain, patterns in self.DOMAIN_PATTERNS.items():
                if any(pd.Series(hostname).str.contains(pattern, regex=True).iloc[0] 
                       for pattern in patterns):
                    return domain
        
        # Additional classification based on naming conventions
        if any(x in hostname for x in ['app', 'api', 'web', 'srv']):
            if 'prod' in hostname or 'prd' in hostname:
                return 'Production'
            elif 'dev' in hostname:
                return 'Development'
        
        # Try to extract environment from hostname structure
        parts = hostname.split('.')
        if len(parts) > 1:
            for part in parts:
                if any(env.lower() in part for env in self.ENVIRONMENT_PATTERNS.keys()):
                    return next(env for env in self.ENVIRONMENT_PATTERNS.keys() 
                              if env.lower() in part)
        
        # Check for numbered environments
        if any(pattern in hostname for pattern in ['env1', 'env2', 'e1', 'e2']):
            return 'Environment-Specific'
        
        return 'Unknown'

    def load_and_preprocess_data(self) -> pd.DataFrame:
        """
        Load data from files in the specified directory and preprocess it for analysis.

        Returns:
            pd.DataFrame: The combined and cleaned data.
        """
        files = [f for f in self.directory.glob('*') if f.suffix in self.VALID_EXTENSIONS]
        if not files:
            raise ValueError(f"No valid files found in {self.directory}")
        
        print(f"\nFound {len(files)} files to process")
        dfs = []
        
        # Suppress date parsing warnings
        with warnings.catch_warnings():
            warnings.simplefilter("ignore")
            
            for i, file in enumerate(files, 1):
                try:
                    print(f"\rProcessing file {i}/{len(files)}: {file.name}" + " " * 50, end='')
                    
                    if file.suffix == '.csv':
                        df = pd.read_csv(file)
                    else:
                        df = pd.read_excel(file)
                    
                    # Standardize column names and handle dates
                    df.columns = df.columns.str.strip()
                    if 'Start' in df.columns:
                        df['Start'] = pd.to_datetime(df['Start'], errors='coerce')
                    if 'Stop' in df.columns:
                        df['Stop'] = pd.to_datetime(df['Stop'], errors='coerce')
                    
                    dfs.append(df)
                    
                except Exception as e:
                    print(f"\n⚠️  Error processing {file.name}: {str(e)}")
        
        print("\n\nCombining and cleaning data...")
        combined_df = pd.concat(dfs, ignore_index=True)
        
        # Remove duplicates
        original_len = len(combined_df)
        combined_df = combined_df.drop_duplicates()
        if original_len > len(combined_df):
            removed = original_len - len(combined_df)
            print(f"✓ Removed {removed:,} duplicate rows ({(removed/original_len)*100:.1f}%)")
        
        print(f"✓ Final dataset: {len(combined_df):,} records from {len(combined_df['Hostname'].unique()):,} unique hosts")
        
        return combined_df

    def calculate_monthly_metrics(self) -> Dict:
        """
        Calculate monthly metrics to identify trends and data gaps.

        Returns:
            Dict: A dictionary containing monthly metrics and data gaps.
        """
        monthly_metrics = {
            'data': [],
            'data_gaps': [],
            'total_months': 0,
            'date_range': ''
        }
        
        try:
            # Handle different date column formats
            if 'Start Date' in self.data.columns and 'Start Time' in self.data.columns:
                self.data['start_datetime'] = pd.to_datetime(
                    self.data['Start Date'].astype(str) + ' ' + 
                    self.data['Start Time'].astype(str),
                    format='mixed',
                    errors='coerce'
                )
            elif 'Start' in self.data.columns:
                self.data['start_datetime'] = pd.to_datetime(self.data['Start'], errors='coerce')
            
            if not 'start_datetime' in self.data.columns or self.data['start_datetime'].isna().all():
                logger.warning("No valid date information found")
                return monthly_metrics
            
            # Get date range
            min_date = self.data['start_datetime'].min()
            max_date = self.data['start_datetime'].max()
            monthly_metrics['date_range'] = f"{min_date.strftime('%Y-%m')} to {max_date.strftime('%Y-%m')}"
            
            # Generate all months between min and max date
            all_months = pd.date_range(
                start=min_date.replace(day=1),
                end=max_date.replace(day=1),
                freq='MS'
            ).to_period('M')
            
            # Group by month
            self.data['month'] = self.data['start_datetime'].dt.to_period('M')
            months_with_data = set(self.data['month'].unique())
            
            # Track data gaps
            for month in all_months:
                if month not in months_with_data:
                    monthly_metrics['data_gaps'].append(month.strftime('%Y-%m'))
            
            # Calculate metrics for each month
            monthly_data = []
            for month in months_with_data:
                month_data = self.data[self.data['month'] == month]
                
                # Calculate metrics for the month
                active_instances = len(month_data[month_data[self.MODULE_COLUMNS].sum(axis=1) > 0]['Hostname'].unique())
                
                # Calculate maximum concurrent for the month
                max_concurrent = self._calculate_max_concurrent(month_data)
                
                data = {
                    'month': str(month),
                    'active_instances': active_instances,
                    'max_concurrent': max_concurrent,
                    'avg_modules_per_host': month_data[self.MODULE_COLUMNS].sum(axis=1).mean(),
                    'total_hours': (month_data['Duration (Seconds)'].sum() / 3600) if 'Duration (Seconds)' in month_data.columns else 0
                }
                monthly_data.append(data)
            
            # Sort monthly data by month string (should be in YYYY-MM format)
            monthly_metrics['data'] = sorted(monthly_data, key=lambda x: x['month'], reverse=True)
            monthly_metrics['total_months'] = len(monthly_data)
            
            return monthly_metrics
            
        except Exception as e:
            logger.warning(f"Error calculating monthly metrics: {str(e)}")
            return monthly_metrics

    def _calculate_max_concurrent(self, df: pd.DataFrame) -> int:
        """Helper method to calculate maximum concurrent instances."""
        max_concurrent = 0
        try:
            if 'stop_datetime' in df.columns:
                timeline = []
                for _, row in df.iterrows():
                    if pd.notna(row['start_datetime']) and pd.notna(row['stop_datetime']):
                        timeline.append((row['start_datetime'], 1))
                        timeline.append((row['stop_datetime'], -1))
                
                if timeline:
                    timeline.sort(key=lambda x: x[0])
                    current_count = 0
                    for _, count_change in timeline:
                        current_count += count_change
                        max_concurrent = max(max_concurrent, current_count)
        except Exception as e:
            logger.warning(f"Error calculating max concurrent: {str(e)}")
        
        return max_concurrent

    def calculate_metrics(self) -> Dict:
        """
        Calculate usage metrics across different environments and modules.

        Returns:
            Dict: A dictionary containing metrics and statistics.
        """
        if self.data is None:
            raise ValueError("No data loaded for analysis")
        
        print("\nClassifying environments and calculating metrics...")
        total_records = len(self.data)
        
        # Add environment classification with progress tracking
        def classify_with_progress(hostname):
            classify_with_progress.count += 1
            if classify_with_progress.count % 9 == 0:
                progress = (classify_with_progress.count / total_records) * 100
                print(f"\rProgress: {progress:.1f}% ({classify_with_progress.count:,}/{total_records:,} records)", end='')
            return self.classify_environment(hostname)
        
        classify_with_progress.count = 0
        self.data['Environment'] = self.data['Hostname'].apply(classify_with_progress)
        
        metrics = {
            'by_environment': {},
            'overall': {},
            'trends': {}
        }
        
        # Calculate module status and hours
        self.data['has_modules'] = self.data[self.MODULE_COLUMNS].sum(axis=1) > 0
        
        # Calculate hours for active and inactive instances
        if 'Duration (Seconds)' in self.data.columns:
            active_hours = (self.data[self.data['has_modules']]['Duration (Seconds)'].sum()) / 3600
            inactive_hours = (self.data[~self.data['has_modules']]['Duration (Seconds)'].sum()) / 3600
            total_hours = active_hours + inactive_hours
        else:
            active_hours = 0
            inactive_hours = 0
            total_hours = 0
        
        # Calculate overall metrics first
        total_instances = len(self.data['Hostname'].unique())
        active_instances = len(self.data[self.data['has_modules']]['Hostname'].unique())
        inactive_instances = total_instances - active_instances
        
        metrics['overall'].update({
            'total_instances': total_instances,
            'active_instances': active_instances,
            'inactive_instances': inactive_instances,
            'total_hours': total_hours,
            'active_hours': active_hours,
            'inactive_hours': inactive_hours
        })
        
        # Calculate correlation matrix first
        correlation_matrix = self.data[self.MODULE_COLUMNS].corr()
        metrics['overall']['correlation_matrix'] = correlation_matrix.to_dict()
        
        # Calculate metrics for each environment
        environments = sorted(self.data['Environment'].unique())
        print(f"\nCalculating metrics for {len(environments)} environments...")
        
        for env in environments:
            env_df = self.data[self.data['Environment'] == env]
            active_instances = env_df[env_df[self.MODULE_COLUMNS].sum(axis=1) > 0]
            inactive_instances = env_df[env_df[self.MODULE_COLUMNS].sum(axis=1) == 0]
            
            total_instances = len(env_df['Hostname'].unique())
            module_usage_counts = {col: set(env_df[env_df[col] > 0]['Hostname']) for col in self.MODULE_COLUMNS}
            
            # Calculate module usage percentage
            module_usage_percentage = {}
            for module, instances in module_usage_counts.items():
                unique_instance_count = len(instances)
                percentage = (unique_instance_count / total_instances) * 100
                module_usage_percentage[module] = percentage
            
            # Calculate max concurrent instances
            max_concurrent = 0
            if 'Duration (Seconds)' in env_df.columns:
                grouped = env_df.groupby('Hostname')
                max_concurrent = max(len(g) for _, g in grouped)
                total_hours = env_df['Duration (Seconds)'].sum() / 3600
            else:
                total_hours = 0
            
            metrics['by_environment'][env] = {
                'active_instances': len(active_instances['Hostname'].unique()),
                'inactive_instances': len(inactive_instances['Hostname'].unique()),
                'total_instances': total_instances,
                'module_usage': {col: len(module_usage_counts[col]) for col in self.MODULE_COLUMNS},
                'module_usage_percentage': module_usage_percentage,
                'most_common_module': max(
                    self.MODULE_COLUMNS,
                    key=lambda col: len(module_usage_counts[col])
                ) if sum(len(instances) for instances in module_usage_counts.values()) > 0 else "None",
                'avg_modules_per_host': env_df[self.MODULE_COLUMNS].sum(axis=1).mean(),
                'max_concurrent': max_concurrent,
                'total_utilization_hours': total_hours,
                'correlation_matrix': env_df[self.MODULE_COLUMNS].corr().to_dict()  # Add per-environment correlation
            }
        
        # Calculate overall metrics
        total_active = len(self.data[self.data[self.MODULE_COLUMNS].sum(axis=1) > 0]['Hostname'].unique())
        total_instances = len(self.data['Hostname'].unique())
        
        # Calculate hours with more detailed breakdown
        active_hours = 0
        inactive_hours = 0
        if 'Duration (Seconds)' in self.data.columns:
            # Add column indicating if instance has any modules
            self.data['has_modules'] = self.data[self.MODULE_COLUMNS].sum(axis=1) > 0
            
            # Group by hostname and calculate max duration and module status
            instance_hours = (self.data.groupby('Hostname')
                             .agg({
                                 'Duration (Seconds)': 'max',
                                 'has_modules': 'any'
                             }))
            
            # Calculate hours for active and inactive instances
            active_hours = (instance_hours[instance_hours['has_modules']]['Duration (Seconds)'].sum()) / 3600
            inactive_hours = (instance_hours[~instance_hours['has_modules']]['Duration (Seconds)'].sum()) / 3600
        
        metrics['overall'].update({
            'active_instances': total_active,
            'inactive_instances': total_instances - total_active,
            'total_instances': total_instances,
            'total_hours': active_hours + inactive_hours,
            'active_hours': active_hours,
            'inactive_hours': inactive_hours,
            'module_usage': {col: self.data[col].sum() for col in self.MODULE_COLUMNS},
            'environment_distribution': {
                env: metrics['by_environment'][env]['total_instances'] 
                for env in environments
            }
        })
        
        return metrics

    def calculate_enhanced_metrics(self) -> Dict:
        """Calculate comprehensive metrics including utilization and realm statistics."""
        if self.data is None:
            raise ValueError("No data loaded for analysis")
        
        # Convert datetime columns with proper error handling
        try:
            if 'Start Date' in self.data.columns and 'Start Time' in self.data.columns:
                # Convert date and time separately then combine
                self.data['start_datetime'] = pd.to_datetime(
                    self.data['Start Date'].astype(str) + ' ' + 
                    self.data['Start Time'].astype(str),
                    format='mixed',
                    errors='coerce'
                )
                self.data['stop_datetime'] = pd.to_datetime(
                    self.data['Stop Date'].astype(str) + ' ' + 
                    self.data['Stop Time'].astype(str),
                    format='mixed',
                    errors='coerce'
                )
            elif 'Start' in self.data.columns:
                self.data['start_datetime'] = pd.to_datetime(self.data['Start'], errors='coerce')
                if 'Stop' in self.data.columns:
                    self.data['stop_datetime'] = pd.to_datetime(self.data['Stop'], errors='coerce')
        except Exception as e:
            logger.warning(f"Error processing datetime columns: {str(e)}")
            self.data['start_datetime'] = pd.NaT
            self.data['stop_datetime'] = pd.NaT
        
        enhanced_metrics = {
            'realm_metrics': {},
            'overall_metrics': {},
            'utilization_metrics': {}
        }
        
        # Get all computer groups (realms)
        realms = self.data['Computer Group'].fillna('Unknown').unique()
        
        # Calculate metrics for each realm
        for realm in realms:
            realm_data = self.data[self.data['Computer Group'].fillna('Unknown') == realm]
            
            # Calculate module usage
            module_columns = ['AM', 'WRS', 'DC', 'AC', 'IM', 'LI', 'FW', 'DPI', 'SAP']
            has_modules = realm_data[module_columns].sum(axis=1) > 0
            
            # Calculate unique instances and their states
            unique_instances = realm_data['Hostname'].nunique()
            active_instances = realm_data[has_modules]['Hostname'].nunique()
            inactive_instances = unique_instances - active_instances
            
            # Calculate maximum concurrent instances
            max_concurrent = 0
            try:
                if 'start_datetime' in realm_data.columns and not realm_data['start_datetime'].isna().all():
                    # Create timeline of instance counts
                    timeline = []
                    for _, row in realm_data.iterrows():
                        if has_modules[row.name] and pd.notna(row['start_datetime']) and pd.notna(row['stop_datetime']):
                            timeline.append((row['start_datetime'], 1))
                            timeline.append((row['stop_datetime'], -1))
                    
                    if timeline:
                        timeline.sort(key=lambda x: x[0])
                        current_count = 0
                        for _, count_change in timeline:
                            current_count += count_change
                            max_concurrent = max(max_concurrent, current_count)
            except Exception as e:
                logger.warning(f"Error calculating concurrent instances for realm {realm}: {str(e)}")
                max_concurrent = "N/A"
            
            # Calculate total utilization hours
            total_hours = 0
            try:
                if 'Duration (Seconds)' in realm_data.columns:
                    total_hours = realm_data[has_modules]['Duration (Seconds)'].sum() / 3600
                elif 'stop_datetime' in realm_data.columns and not realm_data['stop_datetime'].isna().all():
                    # Calculate duration from datetime fields
                    duration = (realm_data['stop_datetime'] - realm_data['start_datetime'])
                    total_hours = duration[has_modules].dt.total_seconds().sum() / 3600
            except Exception as e:
                logger.warning(f"Error calculating utilization hours for realm {realm}: {str(e)}")
                total_hours = "N/A"
            
            enhanced_metrics['realm_metrics'][realm] = {
                'unique_instances': unique_instances,
                'active_instances': active_instances,
                'inactive_instances': inactive_instances,
                'max_concurrent': max_concurrent,
                'total_utilization_hours': total_hours
            }
        
        # Calculate overall metrics
        total_unique_instances = self.data['Hostname'].nunique()
        total_active = self.data[self.data[module_columns].sum(axis=1) > 0]['Hostname'].nunique()
        
        enhanced_metrics['overall_metrics'] = {
            'total_unique_instances': total_unique_instances,
            'total_active_instances': total_active,
            'total_inactive_instances': total_unique_instances - total_active,
            'max_concurrent_overall': sum(
                metrics['max_concurrent'] 
                for metrics in enhanced_metrics['realm_metrics'].values() 
                if isinstance(metrics['max_concurrent'], (int, float))
            )
        }
        
        # Calculate utilization metrics
        total_utilization = 0
        try:
            if 'Duration (Seconds)' in self.data.columns:
                # Group by hostname and take max duration to avoid double counting
                total_utilization = self.data.groupby('Hostname')['Duration (Seconds)'].max().sum() / 3600
            elif 'stop_datetime' in self.data.columns and not self.data['stop_datetime'].isna().all():
                # Calculate from datetime fields
                duration = (self.data['stop_datetime'] - self.data['start_datetime'])
                total_utilization = duration.dt.total_seconds().sum() / 3600
        except Exception as e:
            logger.warning(f"Error calculating total utilization: {str(e)}")
            total_utilization = 0
        
        enhanced_metrics['utilization_metrics'] = {
            'total_hours': total_utilization,
            'average_hours_per_instance': total_utilization / total_unique_instances if total_unique_instances > 0 else 0
        }
        
        # Suppress Enhanced Metrics Summary output
        # print("\nEnhanced Metrics Summary:")
        # print(f"Total Unique Instances: {enhanced_metrics['overall_metrics']['total_unique_instances']:,}")
        # print(f"Active Instances: {enhanced_metrics['overall_metrics']['total_active_instances']:,}")
        # print(f"Inactive Instances: {enhanced_metrics['overall_metrics']['total_inactive_instances']:,}")
        
        return enhanced_metrics

    def create_visualizations(self) -> Dict[str, plt.Figure]:
        """
        Create visualizations to represent module usage and environment distribution.

        Returns:
            Dict[str, plt.Figure]: A dictionary of visualization figures.
        """
        visualizations = {}
        
        try:
            # Set style parameters
            plt.style.use('default')
            colors = {
                'Production': 'lightcoral',
                'Development': 'lightgreen',
                'Test': 'lightblue',
                'Staging': 'lightsalmon',
                'DR': 'lightgray',
                'UAT': 'plum',
                'Integration': 'wheat'
            }
            
            # 1. Stacked Module Usage Bar Chart
            fig1, ax1 = plt.subplots(figsize=(15, 8))
            module_cols = self.MODULE_COLUMNS
            env_data = {}
            bottom = np.zeros(len(module_cols))
            
            for env in ['Production', 'Development', 'Test', 'Staging', 'Integration']:
                if env in self.metrics['by_environment']:
                    env_data[env] = pd.Series(self.metrics['by_environment'][env]['module_usage'])
                    ax1.bar(module_cols, env_data[env], 
                           label=env, 
                           color=colors.get(env, 'gray'),
                           alpha=0.7,
                           bottom=bottom)
                    bottom += env_data[env]
            
            ax1.set_title('Security Module Usage Across Environments', pad=20)
            ax1.set_xlabel('Security Modules')
            ax1.set_ylabel('Usage Count')
            ax1.legend(loc='upper right')
            plt.xticks(rotation=45)
            plt.tight_layout()
            visualizations['module_usage'] = fig1
            
            # 2. Environment distribution pie chart
            fig2, ax2 = plt.subplots(figsize=(12, 12))
            env_counts = pd.Series(self.metrics['overall']['environment_distribution'])
            wedges, texts, autotexts = ax2.pie(env_counts.values,
                                              labels=env_counts.index,
                                              autopct='%1.1f%%',
                                              colors=[colors.get(env, 'gray') for env in env_counts.index])
            ax2.set_title('Distribution of Environments')
            plt.setp(autotexts, size=8, weight="bold")
            plt.setp(texts, size=10)
            visualizations['environment_distribution'] = fig2
            
            # Save all visualizations without logging again
            for name, fig in visualizations.items():
                fig_path = self.output_dir / f"{name}.png"
                fig.savefig(fig_path, format='png', bbox_inches='tight')
                plt.close(fig)
            
        except Exception as e:
            logger.error(f"Error creating visualizations: {str(e)}")
            raise
        
        return visualizations

    def embed_images_in_html(self, html_content: str, visualizations: Dict[str, plt.Figure]) -> str:
        """
        Embed images directly into the HTML content as base64 strings.

        Parameters:
            html_content (str): The HTML content to embed images into.
            visualizations (Dict[str, plt.Figure]): The visualizations to embed.

        Returns:
            str: The HTML content with embedded images.
        """
        for name, fig in visualizations.items():
            buffer = BytesIO()
            fig.savefig(buffer, format='png', bbox_inches='tight')
            buffer.seek(0)
            img_str = base64.b64encode(buffer.read()).decode('utf-8')
            img_tag = f'data:image/png;base64,{img_str}'
            logger.debug(f"Embedding image for {name}: {img_tag[:100]}...")  # Log the first 100 characters of the base64 string

            # Replace image source with embedded base64 string
            html_content = re.sub(
                rf'<img\s+src=["\']{re.escape(name)}\.png["\']\s+alt=["\'].*?["\']\s*/?>',
                f'<img src="{img_tag}" alt="{name.replace("_", " ").title()}">',
                html_content,
                flags=re.IGNORECASE
            )
=======
    logger = setup_logging()
    try:
        # Initialize Data Loader
        data_loader = DataLoader(directory='.', logger=logger)
        data = data_loader.load_data()
>>>>>>> 9d8cc0bd
        
        # Calculate Metrics
        metrics_calculator = MetricsCalculator(data=data, logger=logger)
        overall_metric = metrics_calculator.compute_overall_metric()
        
        # Create Visualizations
        visualizer = Visualizer(metrics=metrics_calculator, logger=logger)
        visualizations = visualizer.create_visualizations()
        
        # Generate Report
        report_generator = ReportGenerator(logger=logger)
        report_generator.generate_html_report(metrics=metrics_calculator, visualizations=visualizations, output_path=Path('report.html'))
        report_generator.create_pdf_report(html_path=Path('report.html'), pdf_path=Path('report.pdf'))
        
    except Exception as e:
        logger.error(f"Analysis failed: {str(e)}")
        sys.exit(1)

if __name__ == "__main__":
    main()<|MERGE_RESOLUTION|>--- conflicted
+++ resolved
@@ -18,624 +18,11 @@
     """
     Main function to run the Trend Micro Deep Security Usage Analyzer.
     """
-<<<<<<< HEAD
-    
-    def __init__(self):
-        """
-        Initialize the Trend Micro Deep Security Usage Analyzer.
-
-        Sets up directories for input and output, and prepares data structures for analysis.
-        """
-        # Use current directory as default
-        self.directory = Path.cwd()
-        self.output_dir = self.directory / 'output'
-        
-        # Create output directory if it doesn't exist
-        self.output_dir.mkdir(parents=True, exist_ok=True)
-        
-        # Initialize data and metrics attributes
-        self.data = None
-        self.metrics = None
-        
-        # Check for input files
-        input_files = [f for f in self.directory.glob('*') if f.suffix in self.VALID_EXTENSIONS]
-        if not input_files:
-            raise ValueError(f"No valid input files found in {self.directory}")
-        
-        logger.info(f"Initialized Trend Micro Deep Security Usage Analyzer with input directory: {self.directory}")
-        logger.info(f"Output will be saved to: {self.output_dir}")
-
-    def classify_environment(self, hostname: str) -> str:
-        """
-        Classify the environment of a given hostname based on predefined patterns.
-
-        Parameters:
-            hostname (str): The hostname to classify.
-
-        Returns:
-            str: The classified environment name.
-        """
-        if pd.isna(hostname):
-            return 'Unknown'
-            
-        hostname = str(hostname).lower()
-        
-        # Suppress the specific warning about regex pattern groups
-        with warnings.catch_warnings():
-            warnings.filterwarnings('ignore', category=UserWarning, 
-                                  message='This pattern is interpreted as a regular expression, and has match groups.*')
-            
-            # Check specific environment patterns
-            for env, patterns in self.ENVIRONMENT_PATTERNS.items():
-                if any(pattern in hostname or pd.Series(hostname).str.contains(pattern, regex=True).iloc[0] 
-                       for pattern in patterns):
-                    return env
-            
-            # Check domain patterns
-            for domain, patterns in self.DOMAIN_PATTERNS.items():
-                if any(pd.Series(hostname).str.contains(pattern, regex=True).iloc[0] 
-                       for pattern in patterns):
-                    return domain
-        
-        # Additional classification based on naming conventions
-        if any(x in hostname for x in ['app', 'api', 'web', 'srv']):
-            if 'prod' in hostname or 'prd' in hostname:
-                return 'Production'
-            elif 'dev' in hostname:
-                return 'Development'
-        
-        # Try to extract environment from hostname structure
-        parts = hostname.split('.')
-        if len(parts) > 1:
-            for part in parts:
-                if any(env.lower() in part for env in self.ENVIRONMENT_PATTERNS.keys()):
-                    return next(env for env in self.ENVIRONMENT_PATTERNS.keys() 
-                              if env.lower() in part)
-        
-        # Check for numbered environments
-        if any(pattern in hostname for pattern in ['env1', 'env2', 'e1', 'e2']):
-            return 'Environment-Specific'
-        
-        return 'Unknown'
-
-    def load_and_preprocess_data(self) -> pd.DataFrame:
-        """
-        Load data from files in the specified directory and preprocess it for analysis.
-
-        Returns:
-            pd.DataFrame: The combined and cleaned data.
-        """
-        files = [f for f in self.directory.glob('*') if f.suffix in self.VALID_EXTENSIONS]
-        if not files:
-            raise ValueError(f"No valid files found in {self.directory}")
-        
-        print(f"\nFound {len(files)} files to process")
-        dfs = []
-        
-        # Suppress date parsing warnings
-        with warnings.catch_warnings():
-            warnings.simplefilter("ignore")
-            
-            for i, file in enumerate(files, 1):
-                try:
-                    print(f"\rProcessing file {i}/{len(files)}: {file.name}" + " " * 50, end='')
-                    
-                    if file.suffix == '.csv':
-                        df = pd.read_csv(file)
-                    else:
-                        df = pd.read_excel(file)
-                    
-                    # Standardize column names and handle dates
-                    df.columns = df.columns.str.strip()
-                    if 'Start' in df.columns:
-                        df['Start'] = pd.to_datetime(df['Start'], errors='coerce')
-                    if 'Stop' in df.columns:
-                        df['Stop'] = pd.to_datetime(df['Stop'], errors='coerce')
-                    
-                    dfs.append(df)
-                    
-                except Exception as e:
-                    print(f"\n⚠️  Error processing {file.name}: {str(e)}")
-        
-        print("\n\nCombining and cleaning data...")
-        combined_df = pd.concat(dfs, ignore_index=True)
-        
-        # Remove duplicates
-        original_len = len(combined_df)
-        combined_df = combined_df.drop_duplicates()
-        if original_len > len(combined_df):
-            removed = original_len - len(combined_df)
-            print(f"✓ Removed {removed:,} duplicate rows ({(removed/original_len)*100:.1f}%)")
-        
-        print(f"✓ Final dataset: {len(combined_df):,} records from {len(combined_df['Hostname'].unique()):,} unique hosts")
-        
-        return combined_df
-
-    def calculate_monthly_metrics(self) -> Dict:
-        """
-        Calculate monthly metrics to identify trends and data gaps.
-
-        Returns:
-            Dict: A dictionary containing monthly metrics and data gaps.
-        """
-        monthly_metrics = {
-            'data': [],
-            'data_gaps': [],
-            'total_months': 0,
-            'date_range': ''
-        }
-        
-        try:
-            # Handle different date column formats
-            if 'Start Date' in self.data.columns and 'Start Time' in self.data.columns:
-                self.data['start_datetime'] = pd.to_datetime(
-                    self.data['Start Date'].astype(str) + ' ' + 
-                    self.data['Start Time'].astype(str),
-                    format='mixed',
-                    errors='coerce'
-                )
-            elif 'Start' in self.data.columns:
-                self.data['start_datetime'] = pd.to_datetime(self.data['Start'], errors='coerce')
-            
-            if not 'start_datetime' in self.data.columns or self.data['start_datetime'].isna().all():
-                logger.warning("No valid date information found")
-                return monthly_metrics
-            
-            # Get date range
-            min_date = self.data['start_datetime'].min()
-            max_date = self.data['start_datetime'].max()
-            monthly_metrics['date_range'] = f"{min_date.strftime('%Y-%m')} to {max_date.strftime('%Y-%m')}"
-            
-            # Generate all months between min and max date
-            all_months = pd.date_range(
-                start=min_date.replace(day=1),
-                end=max_date.replace(day=1),
-                freq='MS'
-            ).to_period('M')
-            
-            # Group by month
-            self.data['month'] = self.data['start_datetime'].dt.to_period('M')
-            months_with_data = set(self.data['month'].unique())
-            
-            # Track data gaps
-            for month in all_months:
-                if month not in months_with_data:
-                    monthly_metrics['data_gaps'].append(month.strftime('%Y-%m'))
-            
-            # Calculate metrics for each month
-            monthly_data = []
-            for month in months_with_data:
-                month_data = self.data[self.data['month'] == month]
-                
-                # Calculate metrics for the month
-                active_instances = len(month_data[month_data[self.MODULE_COLUMNS].sum(axis=1) > 0]['Hostname'].unique())
-                
-                # Calculate maximum concurrent for the month
-                max_concurrent = self._calculate_max_concurrent(month_data)
-                
-                data = {
-                    'month': str(month),
-                    'active_instances': active_instances,
-                    'max_concurrent': max_concurrent,
-                    'avg_modules_per_host': month_data[self.MODULE_COLUMNS].sum(axis=1).mean(),
-                    'total_hours': (month_data['Duration (Seconds)'].sum() / 3600) if 'Duration (Seconds)' in month_data.columns else 0
-                }
-                monthly_data.append(data)
-            
-            # Sort monthly data by month string (should be in YYYY-MM format)
-            monthly_metrics['data'] = sorted(monthly_data, key=lambda x: x['month'], reverse=True)
-            monthly_metrics['total_months'] = len(monthly_data)
-            
-            return monthly_metrics
-            
-        except Exception as e:
-            logger.warning(f"Error calculating monthly metrics: {str(e)}")
-            return monthly_metrics
-
-    def _calculate_max_concurrent(self, df: pd.DataFrame) -> int:
-        """Helper method to calculate maximum concurrent instances."""
-        max_concurrent = 0
-        try:
-            if 'stop_datetime' in df.columns:
-                timeline = []
-                for _, row in df.iterrows():
-                    if pd.notna(row['start_datetime']) and pd.notna(row['stop_datetime']):
-                        timeline.append((row['start_datetime'], 1))
-                        timeline.append((row['stop_datetime'], -1))
-                
-                if timeline:
-                    timeline.sort(key=lambda x: x[0])
-                    current_count = 0
-                    for _, count_change in timeline:
-                        current_count += count_change
-                        max_concurrent = max(max_concurrent, current_count)
-        except Exception as e:
-            logger.warning(f"Error calculating max concurrent: {str(e)}")
-        
-        return max_concurrent
-
-    def calculate_metrics(self) -> Dict:
-        """
-        Calculate usage metrics across different environments and modules.
-
-        Returns:
-            Dict: A dictionary containing metrics and statistics.
-        """
-        if self.data is None:
-            raise ValueError("No data loaded for analysis")
-        
-        print("\nClassifying environments and calculating metrics...")
-        total_records = len(self.data)
-        
-        # Add environment classification with progress tracking
-        def classify_with_progress(hostname):
-            classify_with_progress.count += 1
-            if classify_with_progress.count % 9 == 0:
-                progress = (classify_with_progress.count / total_records) * 100
-                print(f"\rProgress: {progress:.1f}% ({classify_with_progress.count:,}/{total_records:,} records)", end='')
-            return self.classify_environment(hostname)
-        
-        classify_with_progress.count = 0
-        self.data['Environment'] = self.data['Hostname'].apply(classify_with_progress)
-        
-        metrics = {
-            'by_environment': {},
-            'overall': {},
-            'trends': {}
-        }
-        
-        # Calculate module status and hours
-        self.data['has_modules'] = self.data[self.MODULE_COLUMNS].sum(axis=1) > 0
-        
-        # Calculate hours for active and inactive instances
-        if 'Duration (Seconds)' in self.data.columns:
-            active_hours = (self.data[self.data['has_modules']]['Duration (Seconds)'].sum()) / 3600
-            inactive_hours = (self.data[~self.data['has_modules']]['Duration (Seconds)'].sum()) / 3600
-            total_hours = active_hours + inactive_hours
-        else:
-            active_hours = 0
-            inactive_hours = 0
-            total_hours = 0
-        
-        # Calculate overall metrics first
-        total_instances = len(self.data['Hostname'].unique())
-        active_instances = len(self.data[self.data['has_modules']]['Hostname'].unique())
-        inactive_instances = total_instances - active_instances
-        
-        metrics['overall'].update({
-            'total_instances': total_instances,
-            'active_instances': active_instances,
-            'inactive_instances': inactive_instances,
-            'total_hours': total_hours,
-            'active_hours': active_hours,
-            'inactive_hours': inactive_hours
-        })
-        
-        # Calculate correlation matrix first
-        correlation_matrix = self.data[self.MODULE_COLUMNS].corr()
-        metrics['overall']['correlation_matrix'] = correlation_matrix.to_dict()
-        
-        # Calculate metrics for each environment
-        environments = sorted(self.data['Environment'].unique())
-        print(f"\nCalculating metrics for {len(environments)} environments...")
-        
-        for env in environments:
-            env_df = self.data[self.data['Environment'] == env]
-            active_instances = env_df[env_df[self.MODULE_COLUMNS].sum(axis=1) > 0]
-            inactive_instances = env_df[env_df[self.MODULE_COLUMNS].sum(axis=1) == 0]
-            
-            total_instances = len(env_df['Hostname'].unique())
-            module_usage_counts = {col: set(env_df[env_df[col] > 0]['Hostname']) for col in self.MODULE_COLUMNS}
-            
-            # Calculate module usage percentage
-            module_usage_percentage = {}
-            for module, instances in module_usage_counts.items():
-                unique_instance_count = len(instances)
-                percentage = (unique_instance_count / total_instances) * 100
-                module_usage_percentage[module] = percentage
-            
-            # Calculate max concurrent instances
-            max_concurrent = 0
-            if 'Duration (Seconds)' in env_df.columns:
-                grouped = env_df.groupby('Hostname')
-                max_concurrent = max(len(g) for _, g in grouped)
-                total_hours = env_df['Duration (Seconds)'].sum() / 3600
-            else:
-                total_hours = 0
-            
-            metrics['by_environment'][env] = {
-                'active_instances': len(active_instances['Hostname'].unique()),
-                'inactive_instances': len(inactive_instances['Hostname'].unique()),
-                'total_instances': total_instances,
-                'module_usage': {col: len(module_usage_counts[col]) for col in self.MODULE_COLUMNS},
-                'module_usage_percentage': module_usage_percentage,
-                'most_common_module': max(
-                    self.MODULE_COLUMNS,
-                    key=lambda col: len(module_usage_counts[col])
-                ) if sum(len(instances) for instances in module_usage_counts.values()) > 0 else "None",
-                'avg_modules_per_host': env_df[self.MODULE_COLUMNS].sum(axis=1).mean(),
-                'max_concurrent': max_concurrent,
-                'total_utilization_hours': total_hours,
-                'correlation_matrix': env_df[self.MODULE_COLUMNS].corr().to_dict()  # Add per-environment correlation
-            }
-        
-        # Calculate overall metrics
-        total_active = len(self.data[self.data[self.MODULE_COLUMNS].sum(axis=1) > 0]['Hostname'].unique())
-        total_instances = len(self.data['Hostname'].unique())
-        
-        # Calculate hours with more detailed breakdown
-        active_hours = 0
-        inactive_hours = 0
-        if 'Duration (Seconds)' in self.data.columns:
-            # Add column indicating if instance has any modules
-            self.data['has_modules'] = self.data[self.MODULE_COLUMNS].sum(axis=1) > 0
-            
-            # Group by hostname and calculate max duration and module status
-            instance_hours = (self.data.groupby('Hostname')
-                             .agg({
-                                 'Duration (Seconds)': 'max',
-                                 'has_modules': 'any'
-                             }))
-            
-            # Calculate hours for active and inactive instances
-            active_hours = (instance_hours[instance_hours['has_modules']]['Duration (Seconds)'].sum()) / 3600
-            inactive_hours = (instance_hours[~instance_hours['has_modules']]['Duration (Seconds)'].sum()) / 3600
-        
-        metrics['overall'].update({
-            'active_instances': total_active,
-            'inactive_instances': total_instances - total_active,
-            'total_instances': total_instances,
-            'total_hours': active_hours + inactive_hours,
-            'active_hours': active_hours,
-            'inactive_hours': inactive_hours,
-            'module_usage': {col: self.data[col].sum() for col in self.MODULE_COLUMNS},
-            'environment_distribution': {
-                env: metrics['by_environment'][env]['total_instances'] 
-                for env in environments
-            }
-        })
-        
-        return metrics
-
-    def calculate_enhanced_metrics(self) -> Dict:
-        """Calculate comprehensive metrics including utilization and realm statistics."""
-        if self.data is None:
-            raise ValueError("No data loaded for analysis")
-        
-        # Convert datetime columns with proper error handling
-        try:
-            if 'Start Date' in self.data.columns and 'Start Time' in self.data.columns:
-                # Convert date and time separately then combine
-                self.data['start_datetime'] = pd.to_datetime(
-                    self.data['Start Date'].astype(str) + ' ' + 
-                    self.data['Start Time'].astype(str),
-                    format='mixed',
-                    errors='coerce'
-                )
-                self.data['stop_datetime'] = pd.to_datetime(
-                    self.data['Stop Date'].astype(str) + ' ' + 
-                    self.data['Stop Time'].astype(str),
-                    format='mixed',
-                    errors='coerce'
-                )
-            elif 'Start' in self.data.columns:
-                self.data['start_datetime'] = pd.to_datetime(self.data['Start'], errors='coerce')
-                if 'Stop' in self.data.columns:
-                    self.data['stop_datetime'] = pd.to_datetime(self.data['Stop'], errors='coerce')
-        except Exception as e:
-            logger.warning(f"Error processing datetime columns: {str(e)}")
-            self.data['start_datetime'] = pd.NaT
-            self.data['stop_datetime'] = pd.NaT
-        
-        enhanced_metrics = {
-            'realm_metrics': {},
-            'overall_metrics': {},
-            'utilization_metrics': {}
-        }
-        
-        # Get all computer groups (realms)
-        realms = self.data['Computer Group'].fillna('Unknown').unique()
-        
-        # Calculate metrics for each realm
-        for realm in realms:
-            realm_data = self.data[self.data['Computer Group'].fillna('Unknown') == realm]
-            
-            # Calculate module usage
-            module_columns = ['AM', 'WRS', 'DC', 'AC', 'IM', 'LI', 'FW', 'DPI', 'SAP']
-            has_modules = realm_data[module_columns].sum(axis=1) > 0
-            
-            # Calculate unique instances and their states
-            unique_instances = realm_data['Hostname'].nunique()
-            active_instances = realm_data[has_modules]['Hostname'].nunique()
-            inactive_instances = unique_instances - active_instances
-            
-            # Calculate maximum concurrent instances
-            max_concurrent = 0
-            try:
-                if 'start_datetime' in realm_data.columns and not realm_data['start_datetime'].isna().all():
-                    # Create timeline of instance counts
-                    timeline = []
-                    for _, row in realm_data.iterrows():
-                        if has_modules[row.name] and pd.notna(row['start_datetime']) and pd.notna(row['stop_datetime']):
-                            timeline.append((row['start_datetime'], 1))
-                            timeline.append((row['stop_datetime'], -1))
-                    
-                    if timeline:
-                        timeline.sort(key=lambda x: x[0])
-                        current_count = 0
-                        for _, count_change in timeline:
-                            current_count += count_change
-                            max_concurrent = max(max_concurrent, current_count)
-            except Exception as e:
-                logger.warning(f"Error calculating concurrent instances for realm {realm}: {str(e)}")
-                max_concurrent = "N/A"
-            
-            # Calculate total utilization hours
-            total_hours = 0
-            try:
-                if 'Duration (Seconds)' in realm_data.columns:
-                    total_hours = realm_data[has_modules]['Duration (Seconds)'].sum() / 3600
-                elif 'stop_datetime' in realm_data.columns and not realm_data['stop_datetime'].isna().all():
-                    # Calculate duration from datetime fields
-                    duration = (realm_data['stop_datetime'] - realm_data['start_datetime'])
-                    total_hours = duration[has_modules].dt.total_seconds().sum() / 3600
-            except Exception as e:
-                logger.warning(f"Error calculating utilization hours for realm {realm}: {str(e)}")
-                total_hours = "N/A"
-            
-            enhanced_metrics['realm_metrics'][realm] = {
-                'unique_instances': unique_instances,
-                'active_instances': active_instances,
-                'inactive_instances': inactive_instances,
-                'max_concurrent': max_concurrent,
-                'total_utilization_hours': total_hours
-            }
-        
-        # Calculate overall metrics
-        total_unique_instances = self.data['Hostname'].nunique()
-        total_active = self.data[self.data[module_columns].sum(axis=1) > 0]['Hostname'].nunique()
-        
-        enhanced_metrics['overall_metrics'] = {
-            'total_unique_instances': total_unique_instances,
-            'total_active_instances': total_active,
-            'total_inactive_instances': total_unique_instances - total_active,
-            'max_concurrent_overall': sum(
-                metrics['max_concurrent'] 
-                for metrics in enhanced_metrics['realm_metrics'].values() 
-                if isinstance(metrics['max_concurrent'], (int, float))
-            )
-        }
-        
-        # Calculate utilization metrics
-        total_utilization = 0
-        try:
-            if 'Duration (Seconds)' in self.data.columns:
-                # Group by hostname and take max duration to avoid double counting
-                total_utilization = self.data.groupby('Hostname')['Duration (Seconds)'].max().sum() / 3600
-            elif 'stop_datetime' in self.data.columns and not self.data['stop_datetime'].isna().all():
-                # Calculate from datetime fields
-                duration = (self.data['stop_datetime'] - self.data['start_datetime'])
-                total_utilization = duration.dt.total_seconds().sum() / 3600
-        except Exception as e:
-            logger.warning(f"Error calculating total utilization: {str(e)}")
-            total_utilization = 0
-        
-        enhanced_metrics['utilization_metrics'] = {
-            'total_hours': total_utilization,
-            'average_hours_per_instance': total_utilization / total_unique_instances if total_unique_instances > 0 else 0
-        }
-        
-        # Suppress Enhanced Metrics Summary output
-        # print("\nEnhanced Metrics Summary:")
-        # print(f"Total Unique Instances: {enhanced_metrics['overall_metrics']['total_unique_instances']:,}")
-        # print(f"Active Instances: {enhanced_metrics['overall_metrics']['total_active_instances']:,}")
-        # print(f"Inactive Instances: {enhanced_metrics['overall_metrics']['total_inactive_instances']:,}")
-        
-        return enhanced_metrics
-
-    def create_visualizations(self) -> Dict[str, plt.Figure]:
-        """
-        Create visualizations to represent module usage and environment distribution.
-
-        Returns:
-            Dict[str, plt.Figure]: A dictionary of visualization figures.
-        """
-        visualizations = {}
-        
-        try:
-            # Set style parameters
-            plt.style.use('default')
-            colors = {
-                'Production': 'lightcoral',
-                'Development': 'lightgreen',
-                'Test': 'lightblue',
-                'Staging': 'lightsalmon',
-                'DR': 'lightgray',
-                'UAT': 'plum',
-                'Integration': 'wheat'
-            }
-            
-            # 1. Stacked Module Usage Bar Chart
-            fig1, ax1 = plt.subplots(figsize=(15, 8))
-            module_cols = self.MODULE_COLUMNS
-            env_data = {}
-            bottom = np.zeros(len(module_cols))
-            
-            for env in ['Production', 'Development', 'Test', 'Staging', 'Integration']:
-                if env in self.metrics['by_environment']:
-                    env_data[env] = pd.Series(self.metrics['by_environment'][env]['module_usage'])
-                    ax1.bar(module_cols, env_data[env], 
-                           label=env, 
-                           color=colors.get(env, 'gray'),
-                           alpha=0.7,
-                           bottom=bottom)
-                    bottom += env_data[env]
-            
-            ax1.set_title('Security Module Usage Across Environments', pad=20)
-            ax1.set_xlabel('Security Modules')
-            ax1.set_ylabel('Usage Count')
-            ax1.legend(loc='upper right')
-            plt.xticks(rotation=45)
-            plt.tight_layout()
-            visualizations['module_usage'] = fig1
-            
-            # 2. Environment distribution pie chart
-            fig2, ax2 = plt.subplots(figsize=(12, 12))
-            env_counts = pd.Series(self.metrics['overall']['environment_distribution'])
-            wedges, texts, autotexts = ax2.pie(env_counts.values,
-                                              labels=env_counts.index,
-                                              autopct='%1.1f%%',
-                                              colors=[colors.get(env, 'gray') for env in env_counts.index])
-            ax2.set_title('Distribution of Environments')
-            plt.setp(autotexts, size=8, weight="bold")
-            plt.setp(texts, size=10)
-            visualizations['environment_distribution'] = fig2
-            
-            # Save all visualizations without logging again
-            for name, fig in visualizations.items():
-                fig_path = self.output_dir / f"{name}.png"
-                fig.savefig(fig_path, format='png', bbox_inches='tight')
-                plt.close(fig)
-            
-        except Exception as e:
-            logger.error(f"Error creating visualizations: {str(e)}")
-            raise
-        
-        return visualizations
-
-    def embed_images_in_html(self, html_content: str, visualizations: Dict[str, plt.Figure]) -> str:
-        """
-        Embed images directly into the HTML content as base64 strings.
-
-        Parameters:
-            html_content (str): The HTML content to embed images into.
-            visualizations (Dict[str, plt.Figure]): The visualizations to embed.
-
-        Returns:
-            str: The HTML content with embedded images.
-        """
-        for name, fig in visualizations.items():
-            buffer = BytesIO()
-            fig.savefig(buffer, format='png', bbox_inches='tight')
-            buffer.seek(0)
-            img_str = base64.b64encode(buffer.read()).decode('utf-8')
-            img_tag = f'data:image/png;base64,{img_str}'
-            logger.debug(f"Embedding image for {name}: {img_tag[:100]}...")  # Log the first 100 characters of the base64 string
-
-            # Replace image source with embedded base64 string
-            html_content = re.sub(
-                rf'<img\s+src=["\']{re.escape(name)}\.png["\']\s+alt=["\'].*?["\']\s*/?>',
-                f'<img src="{img_tag}" alt="{name.replace("_", " ").title()}">',
-                html_content,
-                flags=re.IGNORECASE
-            )
-=======
     logger = setup_logging()
     try:
         # Initialize Data Loader
         data_loader = DataLoader(directory='.', logger=logger)
         data = data_loader.load_data()
->>>>>>> 9d8cc0bd
         
         # Calculate Metrics
         metrics_calculator = MetricsCalculator(data=data, logger=logger)
